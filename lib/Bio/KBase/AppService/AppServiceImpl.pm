--- conflicted
+++ resolved
@@ -275,7 +275,6 @@
     $self->{awe_mongo_user} = $cfg->setting("awe-mongo-user");
     $self->{awe_mongo_pass} = $cfg->setting("awe-mongo-pass");
     $self->{awe_clientgroup} = $cfg->setting("awe-clientgroup") || "";
-    $self->{awe_admin_token_file} = $cfg->setting("awe-admin-token-file") || "";
 
     $self->{task_status_dir} = $cfg->setting("task-status-dir");
     $self->{service_url} = $cfg->setting("service-url");
@@ -1152,20 +1151,6 @@
 	$killed = 0;
 	$msg = $err;
     }
-<<<<<<< HEAD
-
-    # GAH. Can one delete one's own job in awe?
-    #
-    # This is an AWE instance with the user's access. We use this to
-    # lookup the job and verify ownership (with limited privileges).
-    #
-    my $user_awe = Bio::KBase::AppService::Awe->new($self->{awe_server}, $ctx->token);
-    #
-    # This is an AWE instance with administrative access used to 
-    #
-    my $admin_awe = Bio::KBase::AppService::Awe->new($self->{awe_server}, $token);
-=======
->>>>>>> 35e8c8e4
     
     #END kill_task
     my @_bad_returns;
