#!/usr/bin/env perl

###########################################################
#
# rast2QC.pl: 
#
# Script to parse RASTtk genome object, compute genome QC 
# parameters, and add them to the GTO. 
#
###########################################################

use strict;
use Getopt::Long::Descriptive;
use FindBin qw($Bin);
use JSON;
use Data::Dumper;
use Digest::MD5 qw(md5 md5_hex md5_base64);
use XML::Simple;
use GenomeTypeObject;

our $have_config;
eval
{
    require Bio::KBase::AppService::AppConfig;
    $have_config = 1;
};
    
use lib "$Bin";
use SolrAPI;

my ($data_api_url, $reference_data_dir);
if ($have_config)
{
    $data_api_url = Bio::KBase::AppService::AppConfig->data_api_url;
    $reference_data_dir = Bio::KBase::AppService::AppConfig->reference_data_dir;
}
else
{
    $data_api_url = $ENV{PATRIC_DATA_API};
    $reference_data_dir = $ENV{PATRIC_REFERENCE_DATA};	
}

my $json = JSON->new->allow_nonref;

my ($opt, $usage) = describe_options("%c %o",
				     [],
				     ["genomeobj-file=s", "RASTtk annotations as GenomeObj.json file"],
				     ["new-genomeobj-file=s", "New RASTtk annotations as GenomeObj.json file"],
				     ["data-api-url=s", "Data API URL", { default => $data_api_url }],
				     ["reference-data-dir=s", "Reference data directory", { default => $reference_data_dir }],
				     [],
				     ["help|h", "Print usage message and exit"] );

print($usage->text), exit 0 if $opt->help;
die($usage->text) unless $opt->genomeobj_file;

my $solrh = SolrAPI->new($opt->data_api_url, $opt->reference_data_dir);

my $genomeobj_file = $opt->genomeobj_file;
my $outfile = $opt->new_genomeobj_file? $opt->new_genomeobj_file : $genomeobj_file.".new";

print "Processing $genomeobj_file\n";

my $genomeObj = GenomeTypeObject->new({ file => $genomeobj_file });


# Get EC, pathway, and spgene reference dictionaries
my $ecRef = $solrh->getECRef();
my $pathwayRef = $solrh->getPathwayRef();
my $spgeneRef = $solrh->getSpGeneRef();

# Process GenomeObj
genomeQuality();

$genomeObj->destroy_to_file($outfile);

sub genomeQuality
{
    print "Preparing genome QC and summary stats ...\n";

    # Taxon lineage ids and names
    my($lineage_ids, $lineage_names, $lineage_ranks) = $solrh->getTaxonLineage($genomeObj->{ncbi_taxonomy_id});

    my $species;
    my $glin = $genomeObj->{ncbi_lineage} = [];

    if ($lineage_ranks)
    {
	# Identify species, needed for comparing to species level stats 
	for (my $i=0; $i < @$lineage_ranks; $i++)
	{
	    push(@$glin, [$lineage_names->[$i], $lineage_ids->[$i], $lineage_ranks->[$i]]);
	    if ($lineage_ranks->[$i] =~ /species/i)
	    {
		$genomeObj->{ncbi_species} = $lineage_names->[$i];
		$species = $solrh->getSpeciesInfo($lineage_ids->[$i]);
		#$species = $solrh->getSpeciesInfo("817");
	    }
	    $genomeObj->{ncbi_genus} = $lineage_names->[$i] if $lineage_ranks->[$i] =~ /genus/i;
	}
    }

    # Read the existing genome quality data
    my $qc = $genomeObj->{genome_quality_measure};
    
    # Compute assembly stats
    foreach my $seqObj (@{$genomeObj->{contigs}})
    {
	$qc->{chromosomes}++ if $seqObj->{genbank_locus}->{definition}=~/chromosome|complete genome/i;
	$qc->{plasmids}++ if $seqObj->{genbank_locus}->{definition}=~/plasmid/i;
	$qc->{contigs}++;
    }
	
    $qc->{gc_content} = $genomeObj->compute_contigs_gc();
		
		if ($qc->{contigs} == $qc->{chromosomes}+$qc->{plasmids})
		{
			$qc->{genome_status} = "Complete";
		}elsif ($qc->{contigs} == $qc->{plasmids})
		{
			$qc->{genome_status} = "Plasmid";
		}else
		{
			$qc->{genome_status} = "WGS";
		}

    # Compute L50 and N50
    #
    # Already computed by GenomeTypeObject::metrics
    #
    if (!exists $qc->{genome_metrics})
    {
	$qc->{genome_metrics} = $genomeObj->metrics();
    }

    # hoist genome length out of metrics
    $qc->{genome_length} = $qc->{genome_metrics}->{totlen};
    
    # Compute annotation stats

    my @keys = qw(cds partial_cds rRNA tRNA misc_RNA repeat_region);
    $qc->{feature_summary}->{$_} = 0 foreach @keys;
    
    foreach my $feature ($genomeObj->features())
    {
	# Feature summary	
	if ($feature->{type}=~/CDS/)
	{
	    $qc->{feature_summary}->{cds}++;
	    $qc->{feature_summary}->{partial_cds}++ unless $feature->{protein_translation};
	}
	elsif ($feature->{type}=~/rna/i && $feature->{function}=~/rRNA/i)
	{
	    $qc->{feature_summary}->{rRNA}++;
	}
	elsif ($feature->{type}=~/rna/i && $feature->{function}=~/tRNA/i)
	{
	    $qc->{feature_summary}->{tRNA}++;
	}
	elsif ($feature->{type}=~/rna/)
	{
	    $qc->{feature_summary}->{misc_RNA}++;
	}
	elsif ($feature->{type}=~/repeat/)
	{
	    $qc->{feature_summary}->{repeat_region}++;
	}

	# If CDS, process for protein summary, else skip to next feature
	next unless $feature->{type}=~/CDS/;
	
	# Protein summary
	if ($feature->{function}=~/hypothetical protein/i)
	{
	    $qc->{protein_summary}->{hypothetical}++;
	}
	else
	{	
	    $qc->{protein_summary}->{function_assignment}++;
	}
	
	foreach my $family (@{$feature->{family_assignments}})
	{
	    $qc->{protein_summary}->{plfam_assignment}++ if @{$family}[0]=~/plfam/i;
	    $qc->{protein_summary}->{pgfam_assignment}++ if @{$family}[0]=~/pgfam/i;
	}

	my (@segments, @go, @ec_no, @ec, @pathways, @spgenes);
	
	@ec_no = $feature->{function}=~/\( *EC[: ]([\d-\.]+) *\)/g if $feature->{function}=~/EC[: ]/;
	my %ec_seen;
	my %go_seen;
	my %pathway_seen;

	foreach my $ec_number (@ec_no)
	{
	    my $ec_description = $ecRef->{$ec_number}->{ec_description};
	    push @ec, [$ec_number, $ec_description] unless $ec_seen{$ec_number}++;
	    
	    foreach my $go_term (@{$ecRef->{$ec_number}->{go}}){
		push @go, [split(/\|/, $go_term, 2)] unless $go_seen{$go_term}++;
	    }
	    
	    foreach my $pathway (@{$pathwayRef->{$ec_number}->{pathway}}){
		my ($pathway_id, $pathway_name, $pathway_class) = split(/\t/, $pathway);
		push @pathways, [$pathway_id, $pathway_name] unless $pathway_seen{$pathway_id}++;
	    }
	    $feature->{ec_numbers} = [@ec];
	    $feature->{go_terms} = [@go];
	    $feature->{pathways} = [@pathways];
	}
	$qc->{protein_summary}->{ec_assignment}++ if @ec;
	$qc->{protein_summary}->{go_assignment}++ if @go;
	$qc->{protein_summary}->{pathway_assignment}++ if @pathways;

	# Specialty gene summary
	foreach my $spgene (@{$feature->{similarity_associations}})
	{
	    my ($source, $source_id, $qcov, $scov, $identity, $evalue) = @{$spgene};
	    $source_id=~s/^\S*\|//;
	    my ($property, $gene_name, $locus_tag, $organism, $function, $classification, $antibiotics_class, $antibiotics, $pmid, $assertion)
		= split /\t/, $spgeneRef->{$source.'_'.$source_id} if ($source && $source_id);
	    $qc->{specialty_gene_summary}->{$property.":".$source}++;	
	}

	# PATRIC AMR gene summary 
	if ($spgeneRef->{$feature->{function}})
	{
	    my ($property, $gene_name, $locus_tag, $organism, $function, $classification, $antibiotics_class, $antibiotics, $pmid, $assertion)
      = split /\t/, $spgeneRef->{$feature->{function}};
	    $qc->{specialty_gene_summary}->{"Antibiotic Resistance:PATRIC"}++;
	    push @{$qc->{amr_genes}}, [$feature->{id}, $gene_name, $feature->{function}, $classification];
	    @{$qc->{amr_gene_summary}->{$classification}} = sort { lc $a cmp lc $b } @{$qc->{amr_gene_summary}->{$classification}}, $gene_name 
				unless (grep {$_ eq $gene_name} @{$qc->{amr_gene_summary}->{$classification}}) || $gene_name eq "";
	}
	
    } # finished processing all features
    
    # Subsystem summary
    foreach my $subsystem (@{$genomeObj->{subsystems}})
    {
	my ($superclass, $class, $subclass) = @{$subsystem->{classification}};
	$qc->{subsystem_summary}->{$superclass}->{subsystems}++;
	foreach my $role (@{$subsystem->{role_bindings}})
	{
	    $qc->{subsystem_summary}->{$superclass}->{genes}++ foreach(@{$role->{features}});
	}	
    }

    # Additional genome stats based on annotation summary 
    $qc->{cds_ratio} =  $qc->{feature_summary}->{cds} * 1000 / $qc->{genome_length};
    if ($qc->{feature_summary}->{cds})
    {
	$qc->{hypothetical_cds_ratio} = $qc->{protein_summary}->{hypothetical} / $qc->{feature_summary}->{cds};
	$qc->{partial_cds_ratio} = $qc->{feature_summary}->{partial_cds} / $qc->{feature_summary}->{cds};
	$qc->{plfam_cds_ratio} = $qc->{protein_summary}->{plfam_assignment} / $qc->{feature_summary}->{cds};
	$qc->{pgfam_cds_ratio} = $qc->{protein_summary}->{pgfam_assignment} / $qc->{feature_summary}->{cds};
    }
    
    # Prepare Genome quality flags based on the assembly and annotation stats

    $qc->{genome_quality_flags} = [];
	
    # Genome quality flags blased on genome assembly quality
    push @{$qc->{genome_quality_flags}}, "High contig L50" if $qc->{genome_metrics}->{L50} > 500;
    push @{$qc->{genome_quality_flags}}, "Low contig N50" if $qc->{genome_metrics}->{N50} < 5000;
	
    push @{$qc->{genome_quality_flags}}, "Plasmid only" if $qc->{genome_status} =~/plasmid/i; 
    push @{$qc->{genome_quality_flags}}, "Metagenomic bin" if $qc->{genome_status} =~/metagenome bin/i; 
    
    #push @{$qc->{genome_quality_flags}}, "Misidentified taxon"
    #	if $genomeObj->{infered_taxon} && not $genomeObj->{scientific_name} =~/$genomeObj->{infered_taxon}/i;
    
    push @{$qc->{genome_quality_flags}}, "Too many contigs" if $qc->{contigs} > 1000;
    
    push @{$qc->{genome_quality_flags}}, "Genome too long" if $qc->{genome_length} > 15000000;
    push @{$qc->{genome_quality_flags}}, "Genome too short" if $qc->{genome_length} < 300000;

    push @{$qc->{genome_quality_flags}}, "Low CheckM completeness score" 
			if $qc->{checkm_data}->{Completeness} && $qc->{checkm_data}->{Completeness} < 80;
    push @{$qc->{genome_quality_flags}}, "High CheckM contamination score" 
			if $qc->{checkm_data}->{Contamination} && $qc->{checkm_data}->{Contamination} > 10;
    push @{$qc->{genome_quality_flags}}, "Low Fine consistency score" 
			if $qc->{fine_consistency} && $qc->{fine_consistency} < 85;
    
    # Genome quality flags based on annotation quality
    push @{$qc->{genome_quality_flags}}, "No CDS"
			unless $qc->{feature_summary}->{cds};	
    push @{$qc->{genome_quality_flags}}, "Abnormal CDS ratio"
			if $qc->{cds_ratio} < 0.5 || $qc->{cds_ratio} > 1.5;
    push @{$qc->{genome_quality_flags}}, "Too many hypothetical CDS"
			if $qc->{hypothetical_cds_ratio} > 0.7;
    push @{$qc->{genome_quality_flags}}, "Too many partial CDS" 
			if $qc->{partial_cds_ratio} > 0.3;
    
    # Genome quality flags based on comparison with species stats
<<<<<<< HEAD
		push @{$qc->{genome_quality_flags}}, "Genome too short"
			if $qc->{genome_length} < $species->{genome_length_mean} - 3*$species->{genome_length_sd};
		push @{$qc->{genome_quality_flags}}, "Genome too long"
			if $qc->{genome_length} > $species->{genome_length_mean} + 3*$species->{genome_length_sd};
		
		push @{$qc->{genome_quality_flags}}, "Low CDS count"
			if $qc->{feature_summary}->{cds} < $species->{cds_mean} - 3*$species->{cds_sd};
		push @{$qc->{genome_quality_flags}}, "High CDS count"
			if $qc->{feature_summary}->{cds} > $species->{cds_mean} + 3*$species->{cds_sd};

		push @{$qc->{genome_quality_flags}}, "Too many hypothetical CDS" 
			if $qc->{hypothetical_cds_ratio} > $species->{hypothetical_cds_ratio_mean} + 3*$species->{hypothetical_cds_ratio_sd};

		push @{$qc->{genome_quality_flags}}, "Low PLfam CDS ratio" 
			unless ($qc->{plfam_cds_ratio} >= $species->{plfam_cds_ratio_mean} - 3*$species->{plfam_cds_ratio_sd}) || $qc->{plfam_cds_ratio} > 0.8 ;
=======
    push @{$qc->{genome_quality_flags}}, "Genome too short"
	if $species && $qc->{genome_length} < $species->{genome_length_mean} - 3*$species->{genome_length_sd};
    push @{$qc->{genome_quality_flags}}, "Genome too long"
	if $species && $qc->{genome_length} > $species->{genome_length_mean} + 3*$species->{genome_length_sd};
    
    push @{$qc->{genome_quality_flags}}, "Low CDS count"
	if $species && $qc->{feature_summary}->{cds} < $species->{cds_mean} - 3*$species->{cds_sd};
    push @{$qc->{genome_quality_flags}}, "High CDS count"
	if $species && $qc->{feature_summary}->{cds} > $species->{cds_mean} + 3*$species->{cds_sd};
    
    push @{$qc->{genome_quality_flags}}, "Too many hypothetical CDS" 
	if $species && $qc->{feature_summary}->{hypothetical_cds_ratio} > $species->{hypothetical_cds_ratio_mean} + 3*$species->{hypothetical_cds_ratio_sd};
    
    push @{$qc->{genome_quality_flags}}, "Low PLfam CDS ratio" 
	if $species && $qc->{feature_summary}->{plfam_cds_ratio} < $species->{plfam_cds_ratio_mean} - 3*$species->{plfam_cds_ratio_sd};
>>>>>>> 05324cdc


    # Overall genome quality 
    if (scalar @{$qc->{genome_quality_flags}}){
	$qc->{genome_quality} = "Poor";
    } else {
	$qc->{genome_quality} = "Good";
    } 
    
    # Update the genome quality measure obj in the GTO
    $genomeObj->{genome_quality_measure} = $qc;
}
<|MERGE_RESOLUTION|>--- conflicted
+++ resolved
@@ -294,23 +294,7 @@
 			if $qc->{partial_cds_ratio} > 0.3;
     
     # Genome quality flags based on comparison with species stats
-<<<<<<< HEAD
-		push @{$qc->{genome_quality_flags}}, "Genome too short"
-			if $qc->{genome_length} < $species->{genome_length_mean} - 3*$species->{genome_length_sd};
-		push @{$qc->{genome_quality_flags}}, "Genome too long"
-			if $qc->{genome_length} > $species->{genome_length_mean} + 3*$species->{genome_length_sd};
-		
-		push @{$qc->{genome_quality_flags}}, "Low CDS count"
-			if $qc->{feature_summary}->{cds} < $species->{cds_mean} - 3*$species->{cds_sd};
-		push @{$qc->{genome_quality_flags}}, "High CDS count"
-			if $qc->{feature_summary}->{cds} > $species->{cds_mean} + 3*$species->{cds_sd};
-
-		push @{$qc->{genome_quality_flags}}, "Too many hypothetical CDS" 
-			if $qc->{hypothetical_cds_ratio} > $species->{hypothetical_cds_ratio_mean} + 3*$species->{hypothetical_cds_ratio_sd};
-
-		push @{$qc->{genome_quality_flags}}, "Low PLfam CDS ratio" 
-			unless ($qc->{plfam_cds_ratio} >= $species->{plfam_cds_ratio_mean} - 3*$species->{plfam_cds_ratio_sd}) || $qc->{plfam_cds_ratio} > 0.8 ;
-=======
+
     push @{$qc->{genome_quality_flags}}, "Genome too short"
 	if $species && $qc->{genome_length} < $species->{genome_length_mean} - 3*$species->{genome_length_sd};
     push @{$qc->{genome_quality_flags}}, "Genome too long"
@@ -322,11 +306,10 @@
 	if $species && $qc->{feature_summary}->{cds} > $species->{cds_mean} + 3*$species->{cds_sd};
     
     push @{$qc->{genome_quality_flags}}, "Too many hypothetical CDS" 
-	if $species && $qc->{feature_summary}->{hypothetical_cds_ratio} > $species->{hypothetical_cds_ratio_mean} + 3*$species->{hypothetical_cds_ratio_sd};
+	if $species && $qc->{hypothetical_cds_ratio} > $species->{hypothetical_cds_ratio_mean} + 3*$species->{hypothetical_cds_ratio_sd};
     
     push @{$qc->{genome_quality_flags}}, "Low PLfam CDS ratio" 
-	if $species && $qc->{feature_summary}->{plfam_cds_ratio} < $species->{plfam_cds_ratio_mean} - 3*$species->{plfam_cds_ratio_sd};
->>>>>>> 05324cdc
+	if $species && $qc->{plfam_cds_ratio} < $species->{plfam_cds_ratio_mean} - 3*$species->{plfam_cds_ratio_sd} && $qc->{plfam_cds_ratio} < 0.8;
 
 
     # Overall genome quality 
