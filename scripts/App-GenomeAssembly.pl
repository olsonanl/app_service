#
# The Genome Assembly application.
#

use strict;
use Carp;
use Data::Dumper;
use File::Temp;
use File::Basename;

use Bio::KBase::AppService::AppScript;
use Bio::KBase::AuthToken;

#my $ar_run = "/vol/kbase/deployment/bin/ar-run";
#my $ar_get = "/vol/kbase/deployment/bin/ar-get";

my $ar_run = "ar-run";
my $ar_get = "ar-get";
my $ar_filter = "ar-filter";

my $script = Bio::KBase::AppService::AppScript->new(\&process_reads);

$script->run(\@ARGV);

our $global_ws;
our $global_token;

sub process_reads {
    my($app, $app_def, $raw_params, $params) = @_;

    print "Proc genome ", Dumper($app_def, $raw_params, $params);

<<<<<<< HEAD
    $global_token = Bio::KBase::AuthToken->new(ignore_authrc => 1);
    $global_ws = $app->workspace;

    verify_cmd($ar_run) and verify_cmd($ar_get);
=======
    verify_cmd($ar_run) and verify_cmd($ar_get) and verify_cmd($ar_filter);
>>>>>>> d87c7457

    my $output_path = $params->{output_path};
    my $output_base = $params->{output_file};
    my $output_name = "$output_base.contigs";

    my $recipe = $params->{recipe};
    my $method = "-r $recipe" if $recipe;

    my $tmpdir = File::Temp->newdir();

    my @ai_params = parse_input($tmpdir, $params);

    my $out_tmp = "$tmpdir/$output_name";

    my $token = get_token();

    $ENV{KB_AUTH_TOKEN} = $token->token;
    $ENV{ARAST_AUTH_USER} = $token->user_id;
    $ENV{KB_RUNNING_IN_IRIS} = 1;

    my $cmd = join(" ", @ai_params);
    $cmd = "$ar_run $method $cmd | $ar_get -w -p | $ar_filter -l 300 -c 5 > $out_tmp";
    print "$cmd\n";

    run($cmd);

    my $ws = get_ws();
    my $meta;

    my $result_folder = $app->result_folder();
    $ws->save_file_to_file("$out_tmp", $meta, "$result_folder/$output_name", undef,
                           1, 1, $token);

    undef $global_ws;
    undef $global_token;
}

sub get_ws {
    return $global_ws;
}

sub get_token {
    return $global_token;
}
 
my $global_file_count;
sub get_ws_file {
    my ($tmpdir, $id) = @_;
    # return $id;
    my $ws = get_ws();
    my $token = get_token();

    my $base = basename($id);
    my $file = "$tmpdir/$base";
    my $fh;
    open($fh, ">", $file) or die "Cannot open $file for writing: $!";

    print STDERR "GET WS => $tmpdir $base $id\n";
    system("ls -la $tmpdir");

    eval {
	$ws->copy_files_to_handles(1, $token, [[$id, $fh]]);
    };
    if ($@)
    {
	die "ERROR getting file $id\n$@\n";
    }
    close($fh);
    print "$id $file:\n";
    system("ls -la $tmpdir");
             
    return $file;
}

sub parse_input {
    my ($tmpdir, $input) = @_;

    my @params;
    
    my ($pes, $ses, $ref) = ($input->{paired_end_libs}, $input->{single_end_libs}, $input->{reference_assembly});

    for (@$pes) { push @params, parse_pe_lib($tmpdir, $_) }
    for (@$ses) { push @params, parse_se_lib($tmpdir, $_) }
    push @params, parse_ref($tmpdir, $ref) if $ref;

    return @params;
}

sub parse_pe_lib {
    my ($tmpdir, $lib) = @_;
    my @params;
    push @params, "--pair";
    push @params, get_ws_file($tmpdir, $lib->{read1});
    push @params, get_ws_file($tmpdir, $lib->{read2});
    my @ks = qw(insert_size_mean insert_size_std_dev);
    for my $k (@ks) {
        push @params, $k."=".$lib->{$k} if $lib->{$k};
    }
    return @params;
}

sub parse_se_lib {
    my ($tmpdir, $lib) = @_;
    my @params;
    push @params, "--single";
    push @params, get_ws_file($tmpdir, $lib);
    return @params;
}

sub parse_ref {
    my ($tmpdir, $ref) = @_;
    my @params;
    push @params, "--reference";
    push @params, get_ws_file($tmpdir, $ref);
    return @params;
}


sub verify_cmd {
    my ($cmd) = @_;
    system("which $cmd >/dev/null") == 0 or die "Command not found: $cmd\n";
}

sub run { system(@_) == 0 or confess("FAILED: ". join(" ", @_)); }

#-----------------------------------------------------------------------------
#  Read the entire contents of a file or stream into a string.  This command
#  if similar to $string = join( '', <FH> ), but reads the input by blocks.
#
#     $string = slurp_input( )                 # \*STDIN
#     $string = slurp_input(  $filename )
#     $string = slurp_input( \*FILEHANDLE )
#
#-----------------------------------------------------------------------------
sub slurp_input
{
    my $file = shift;
    my ( $fh, $close );
    if ( ref $file eq 'GLOB' )
    {
        $fh = $file;
    }
    elsif ( $file )
    {
        if    ( -f $file )                    { $file = "<$file" }
        elsif ( $_[0] =~ /^<(.*)$/ && -f $1 ) { }  # Explicit read
        else                                  { return undef }
        open $fh, $file or return undef;
        $close = 1;
    }
    else
    {
        $fh = \*STDIN;
    }

    my $out =      '';
    my $inc = 1048576;
    my $end =       0;
    my $read;
    while ( $read = read( $fh, $out, $inc, $end ) ) { $end += $read }
    close $fh if $close;

    $out;
}<|MERGE_RESOLUTION|>--- conflicted
+++ resolved
@@ -30,14 +30,10 @@
 
     print "Proc genome ", Dumper($app_def, $raw_params, $params);
 
-<<<<<<< HEAD
     $global_token = Bio::KBase::AuthToken->new(ignore_authrc => 1);
     $global_ws = $app->workspace;
 
-    verify_cmd($ar_run) and verify_cmd($ar_get);
-=======
     verify_cmd($ar_run) and verify_cmd($ar_get) and verify_cmd($ar_filter);
->>>>>>> d87c7457
 
     my $output_path = $params->{output_path};
     my $output_base = $params->{output_file};
