#
# The Variation Analysis application.
#

use strict;
use Carp;
use Cwd qw(abs_path getcwd);
use Data::Dumper;
use File::Temp;
use File::Basename;
use File::Slurp;
use JSON;
<<<<<<< HEAD
use P3DataAPI;
=======
use IPC::Run 'run';
>>>>>>> 64731385

use Bio::KBase::AppService::AppConfig;
use Bio::KBase::AppService::AppScript;

my $script_dir = abs_path(dirname(__FILE__));
my $data_url = Bio::KBase::AppService::AppConfig->data_api_url;
# my $data_url = "https://www.patricbrc.org/api";
my $script = Bio::KBase::AppService::AppScript->new(\&process_variation_data, \&preflight);
my $rc = $script->run(\@ARGV);
exit $rc;

our $global_ws;
our $global_token;

sub preflight
{
    my($app, $app_def, $raw_params, $params) = @_;

    my $time = 86400 * 2;

    my $pf = {
	cpu => 4,
	memory => "128G",
	runtime => $time,
	storage => 0,
	is_control_task => 0,
    };
    return $pf;
}



sub process_variation_data {
    my ($app, $app_def, $raw_params, $params) = @_;

    #
    # Redirect tmp to large NFS if more than 4 input files.
    # (HACK)
    #
    
    my $file_count = count_params_files($params);
    print STDERR "File count: $file_count\n";
    my $bigtmp = "/vol/patric3/tmp";
    if ($file_count > 4 && -d $bigtmp)
    {
	print STDERR "Changing tmp from $ENV{TEMPDIR} to $bigtmp\n";
	$ENV{TEMPDIR} = $ENV{TMPDIR} = $bigtmp;
    }

    print "Proc variation data ", Dumper($app_def, $raw_params, $params);
    my $time1 = `date`;

    $global_token = $app->token();
    $global_ws = $app->workspace;

    my $output_folder = $app->result_folder();

    my $run_dir = getcwd();

    my $tmpdir = File::Temp->newdir();
    # my $tmpdir = "/tmp/tmp";
    # my $tmpdir = File::Temp->newdir( CLEANUP => 0 );
    # my $tmpdir = "/tmp/oIGe_LLBbt";
    # my $tmpdir = "/disks/tmp/var_bam";
    # my $tmpdir = "/disks/tmp/var_bam1";
    # my $tmpdir = "/disks/tmp/var_debug";

    system("chmod", "755", "$tmpdir");
    print STDERR "tmpdir=$tmpdir\n";

    print STDERR '$params = '. Dumper($params);
    $params = localize_params($tmpdir, $params);
    $params = parse_bam_files($tmpdir, $params);
    print STDERR '$params = '. Dumper($params);
    # exit;

    my $ref_id = $params->{reference_genome_id} or die "Reference genome is required for variation analysis\n";

    my $has_gbk = prepare_ref_data($ref_id, $tmpdir);

    my $mapper = $params->{mapper} || 'bwa_mem';
    my $caller = $params->{caller} || 'freebayes';

    my $map = "$script_dir/var-map.pl"; verify_cmd($map);

    my $threads = $ENV{P3_ALLOCATED_CPU} // 2;

    my @basecmd = ($map);
    push @basecmd, ("-a", $mapper);
    push @basecmd, ("--vc", $caller);
    push @basecmd, ("--threads", $threads);
    push @basecmd, "$tmpdir/$ref_id/$ref_id.fna";

    my $lib_txt = "$tmpdir/libs.txt";
    open(LIBS, ">$lib_txt") or die "Could not open $lib_txt";
    print LIBS "Library\tReads\n";
    my ($pe_no, $se_no);
    my @libs;
    for (@{$params->{paired_end_libs}}) {
        my $lib = "PE". ++$pe_no;
        my $outdir = "$tmpdir/$lib";
        push @libs, $lib;
        my @cmd = @basecmd;
        push @cmd, ("-o", $outdir);
        push @cmd, ($_->{read1}, $_->{read2});
        print LIBS $lib."\t".join(",", basename($_->{read1}), basename($_->{read2}))."\n";
        run_cmd(\@cmd, 1);
    }
    for (@{$params->{single_end_libs}}) {
        my $lib = "SE". ++$se_no;
        my $outdir = "$tmpdir/$lib";
        push @libs, $lib;
        my @cmd = @basecmd;
        push @cmd, ("-o", $outdir);
        push @cmd, $_->{read};
        print LIBS $lib."\t".basename($_->{read})."\n";
        run_cmd(\@cmd, 1);
    }
   # SRR is a special case; we will need to pull metadata.
    # my $total_comp_size = 0;
    for my $srr (@{$params->{srr_ids}})
    	{
	    my $tmp = File::Temp->new();
	    close($tmp);
	    # my $file_name = "$srr" . "_metadata.txt";
	    # my $tmp = "$tmpdir/$file_name";
	    print STDERR "Downloading $srr\n";
	    my $rc = system("p3-sra", "--metaonly", "--metadata-file", "$tmp", "--id", $srr);
	    if ($rc != 0) 
	    	{
	    	print "p3-sra failed: $rc";
	    	}
	    else
		    {
			my $mtxt = read_file("$tmp");
			my $meta = eval { JSON::decode_json($mtxt); };
			$meta or die "Error loading or evaluating json metadata: $mtxt";
			print Dumper(MD => $meta);
			my($me) = grep { $_->{accession} eq $srr } @$meta;
			my $rc = system("p3-sra", "--out", "$tmpdir", "--id", $srr);
			# print STDERR lc $me->{library_layout} . "\n";
			if ((lc $me->{library_layout}) eq "paired") {
				my $lib = "PE". ++$pe_no;
        		my $outdir = "$tmpdir/$lib";
        		push @libs, $lib;
        		my @cmd = @basecmd;
        		push @cmd, ("-o", $outdir);
        		push @cmd, ($tmpdir . "/" . $srr . "_1.fastq", $tmpdir . "/" . $srr . "_2.fastq");
        		print LIBS $lib."\t".join(",", basename($srr . "_1.fastq"), basename($srr . "_2.fastq"))."\n";
        		run_cmd(\@cmd, 1);
			} else {
				my $lib = "SE". ++$se_no;
        		my $outdir = "$tmpdir/$lib";
        		push @libs, $lib;
				my @cmd = @basecmd;
        		push @cmd, ("-o", $outdir);
        		push @cmd, $tmpdir . "/" . $srr . ".fastq";
        		print LIBS $lib."\t".basename($srr . ".fastq")."\n";
        		run_cmd(\@cmd, 1);
			}
			# $total_comp_size += $me->{size};
		    }
	    next;
	    }
    
    close(LIBS);
		
	# All done getting alignments and variants.
    for (@libs) {
    	print STDERR "GBK existence: $has_gbk \n";
        run_snpeff($tmpdir, $ref_id, $_) if $has_gbk;
        run_var_annotate($tmpdir, $ref_id, $_);
        link_snpeff_annotate($tmpdir, $ref_id, $_) if $has_gbk;
        system("ln -s $tmpdir/$_/aln.bam $tmpdir/$_.aln.bam") if -s "$tmpdir/$_/aln.bam";
        system("ln -s $tmpdir/$_/aln.bam.bai $tmpdir/$_.aln.bam.bai") if -s "$tmpdir/$_/aln.bam.bai";
        system("cp $tmpdir/$_/var.vcf $tmpdir/$_.var.vcf") if -s "$tmpdir/$_/var.vcf";
        system("cp $tmpdir/$_/var.vcf.gz $tmpdir/$_.var.vcf.gz") if -s "$tmpdir/$_/var.vcf.gz";
        system("cp $tmpdir/$_/var.vcf.gz.tbi $tmpdir/$_.var.vcf.gz.tbi") if -s "$tmpdir/$_/var.vcf.gz.tbi";
        system("cp $tmpdir/$_/var.annotated.tsv $tmpdir/$_.var.annotated.tsv") if -s "$tmpdir/$_/var.annotated.tsv";
        system("cp $tmpdir/$_/var.annotated.raw.tsv $tmpdir/$_.var.annotated.tsv") if ! -s "$tmpdir/$_/var.annotated.tsv" && -s "$tmpdir/$_/var.annotated.raw.tsv";
        system("cp $tmpdir/$_/var.snpEff.vcf $tmpdir/$_.var.snpEff.vcf") if -s "$tmpdir/$_/var.snpEff.vcf";
        system("cat $tmpdir/$_/consensus | sed 's/^>/>$_./g' > $tmpdir/$_.consensus.fa") if -s "$tmpdir/$_/consensus";
    }

    run_var_combine($tmpdir, \@libs);
    summarize($tmpdir, \@libs, $mapper, $caller);

    my @outputs;
    push @outputs, map { [ $_, 'txt' ] } glob("$tmpdir/*.tsv $tmpdir/*.txt");
    push @outputs, map { [ $_, 'vcf' ] } glob("$tmpdir/*.vcf");
    push @outputs, map { [ $_, 'html'] } glob("$tmpdir/*.html");
    push @outputs, map { [ $_, 'bam' ] } glob("$tmpdir/*.bam");
    push @outputs, map { [ $_, 'contigs' ] } glob("$tmpdir/*.consensus.fa");
    push @outputs, map { [ $_, 'unspecified' ] } glob("$tmpdir/*.tbi $tmpdir/*.vcf.gz $tmpdir/*.bam.bai");

    print STDERR '\@outputs = '. Dumper(\@outputs);
    # return @outputs;

    for (@outputs) {
	my ($ofile, $type) = @$_;
	if (-f "$ofile") {
            my $filename = basename($ofile);
            print STDERR "Output folder = $output_folder\n";
            print STDERR "Saving $ofile => $output_folder/$filename ...\n";
	    $app->workspace->save_file_to_file("$ofile", {}, "$output_folder/$filename", $type, 1,
					       (-s "$ofile" > 10_000 ? 1 : 0), # use shock for larger files
					       # (-s "$ofile" > 20_000_000 ? 1 : 0), # use shock for larger files
					       $global_token);
	} else {
	    warn "Missing desired output file $ofile\n";
	}
    }

    my $time2 = `date`;
    write_output("Start: $time1"."End:   $time2", "$tmpdir/DONE");

    chdir($run_dir);
}

sub run_var_annotate {
    my ($tmpdir, $ref_id, $lib) = @_;
    my $annotate = "$script_dir/var-annotate.pl"; verify_cmd($annotate);

    my $fna = "$tmpdir/$ref_id/$ref_id.fna";
    my $gff = "$tmpdir/$ref_id/$ref_id.gff";
    my $dir = "$tmpdir/$lib";
    my @cmd = split(' ', "$annotate --header $fna $gff $dir/var.snpEff.raw.vcf");
    my ($out) = run_cmd(\@cmd, 0);
    write_output($out, "$dir/var.annotated.raw.tsv");
}

sub run_snpeff {
    my ($tmpdir, $ref_id, $lib) = @_;
    my $genome_name = get_genome_name($ref_id);
    my @accessions = get_genome_accessions($ref_id);
    my $dir = "$tmpdir/$lib";
    my $config = "$dir/snpEff.config";
    open(F, ">$config") or die "Could not open $config";
    print F "data.dir = $tmpdir\n\n";
    print F "$ref_id.genome : $genome_name\n";
    print F "  $ref_id.chromosomes : ". join(",", @accessions)."\n";
    close(F);
    my $here = getcwd();
    chdir($dir);
    my @cmd = split(' ', "snpEff.sh build -c $config -genbank -v $ref_id");
    run_cmd(\@cmd, 1);
    @cmd = split(' ', "snpEff.sh eff -no-downstream -no-upstream -no-utr -o vcf -c $config $ref_id var.vcf");
    my ($out) = run_cmd(\@cmd, 0);
    write_output($out, "var.snpEff.raw.vcf");
    chdir($here);
}

sub link_snpeff_annotate {
    my ($tmpdir, $ref_id, $lib) = @_;

    my $url = "$data_url/genome_feature/?and(eq(genome_id,$ref_id),eq(annotation,PATRIC),or(eq(feature_type,CDS),eq(feature_type,tRNA),eq(feature_type,rRNA)))&sort(+accession,+start,+end)&select(patric_id,alt_locus_tag)&http_accept=application/json&limit(25000)";
    my $data = curl_json($url);
    my %vbi2peg = map { $_->{alt_locus_tag} => $_->{patric_id} } @$data;

    my $dir = "$tmpdir/$lib";
    my $eff_raw = "$dir/var.snpEff.raw.vcf";
    my $ann_raw = "$dir/var.annotated.raw.tsv";
    return unless -s $eff_raw && -s $ann_raw;

    my %var2eff;
    my $eff = "$dir/var.snpEff.vcf";
    my $ann = "$dir/var.annotated.tsv";
    my @lines = `cat $eff_raw`;
    open(EFF, ">$eff") or die "Could not open $eff";
    for my $line (@lines) {
        if ($line =~ /EFF=\S+\|(VBI\w+)/) {
            my $vbi = $1;
            my $peg = $vbi2peg{$vbi}; $peg =~ s/fig\|//;
            $line =~ s/\|$vbi/\|$peg/;
        }
        print EFF $line;
        my ($ctg, $pos) = split(/\t/, $line);
        if ($line =~ /EFF=(\w+)?\((\S+?)\|/) {
            $var2eff{"$ctg,$pos"} = [$1, $2]; # EFF=missense_variant(MODERATE|MISSENSE|tCt/tTt...)
        }
    }
    close(EFF);

    @lines = `cat $ann_raw`;
    open(ANN, ">$ann") or die "Could not open $ann";
    for (@lines) {
        chomp;
        print ANN $_;
        if (/^Sample/) {
            print ANN "\t".join("\t", 'snpEff_type', 'snpEff_impact');
        } elsif (! /^#/) {
            my ($lib, $ctg, $pos) = split(/\t/);
            my $snpeff = $var2eff{"$ctg,$pos"};
            print ANN "\t".join("\t", @$snpeff) if $snpeff;
        }
        print ANN "\n";
    }
    close(ANN);

}

sub run_var_combine {
    my ($tmpdir, $libs) = @_;
    my $combine = "$script_dir/var-combine.pl"; verify_cmd($combine);
    my @files = map { -s "$tmpdir/$_/var.annotated.tsv" ? "$tmpdir/$_/var.annotated.tsv" :
                      -s "$tmpdir/$_/var.annotated.raw.tsv" ? "$tmpdir/$_/var.annotated.raw.tsv" :
                      undef } @$libs;
    my $bool = 1;
    for (@files) {
    	if (defined $_) {
    		$bool = 0;
    		last;
    	}
    }
    if (@files == 0 or $bool) {
        print STDERR "No var.annotated.[raw.]tsv files to combine.  The GBK file could be empty.\n";
        return;
    }
    my $cmd = join(" ", @files);
    sysrun("cat $cmd | $combine --header > $tmpdir/all.var.tsv");
    sysrun("cat $cmd | $combine --html > $tmpdir/all.var.html");
}

sub summarize {
    my ($tmpdir, $libs, $mapper, $caller) = @_;
    my $summary;
    my $total = 0;
    my $combined = "$tmpdir/all.var.tsv";
    if (-s $combined) {
        $total = `wc -l $combined`; chomp($total);
        $total--;
    }
    $summary .= "A total of $total variants have been found.";
    my $n_libs = scalar @$libs;
    if ($n_libs > 1) {
        my $shared = `grep "^$n_libs" $combined |wc -l`; chomp($shared);
        $summary .= " $shared of these variants are identified in all read libraries.";
    }
    $summary .= "\n\nOutput summary:\n";
    $summary .= "all.var.tsv             - combined sheet of annotated variants from all libraries\n";
    $summary .= "all.var.html            - sortable HTML table of all annotated variants\n";
    $summary .= "libs.txt                - mapping from read library to file(s)\n";
    $summary .= "<LIB>.aln.bam           - $mapper aligned reads for a read library\n";
    $summary .= "<LIB>.var.vcf           - $caller generated high quality variants for a read library\n";
    $summary .= "<LIB>.var.snpEff.vcf    - snpEff augmented VCF with variant effect prediction\n";
    $summary .= "<LIB>.var.annotated.tsv - PATRIC annotated variants in a spreadsheet\n";
    $summary .= "<LIB> denotes the name of a read library (e.g., PE1 for paired end 1, SE3 for single end 3).\n";
    $summary .= "\nResults by read library:\n";

    my $lib_txt = "$tmpdir/libs.txt";
    my @lines = `tail -n $n_libs $lib_txt`;
    my $i;
    for (@$libs) {
        my ($lib, $reads) = split(/\t/, $lines[$i]); chomp($reads);
        $i++;
        $summary .= "\n[$i] $lib ($reads)\n\n";
        my $sumfile = "$tmpdir/$lib/summary.txt";
        if (-s $sumfile) {
            $summary .= "    $_" for `cat $sumfile`;
        }
    }
    $summary .= "\n";
    write_output($summary, "$tmpdir/summary.txt");
}

sub get_genome_name {
    my ($gid) = @_;
    ($gid) = $gid =~ /(\d+\.\d+)/;
    my $url = "$data_url/genome/?eq(genome_id,$gid)&select(genome_name)&http_accept=application/json";
    my $data = curl_json($url);
    return $data->[0]->{genome_name};
}

sub get_genome_accessions {
    my ($gid) = @_;
    ($gid) = $gid =~ /(\d+\.\d+)/;
    my $url = "$data_url/genome_sequence/?eq(genome_id,$gid)&select(accession)&sort(+accession)&http_accept=application/json";
    my $data = curl_json($url);
    my @accs = map { $_->{accession} } @$data;
    wantarray ? @accs : \@accs;
}

sub prepare_ref_data {
    my ($gid, $basedir) = @_;
    $gid or die "Missing reference genome id\n";

    my $dir = "$basedir/$gid";
    sysrun("mkdir -p $dir");

    # my $api_url = "$data_url/genome_feature/?and(eq(genome_id,$gid),eq(annotation,PATRIC),or(eq(feature_type,CDS),eq(feature_type,tRNA),eq(feature_type,rRNA)))&sort(+accession,+start,+end)&http_accept=application/cufflinks+gff&limit(25000)";
    my $api_url = "$data_url/genome_feature/?and(eq(genome_id,$gid),eq(annotation,PATRIC),or(eq(feature_type,CDS),eq(feature_type,tRNA),eq(feature_type,rRNA)))&sort(+accession,+start,+end)&http_accept=application/gff&limit(25000)";
    my $ftp_url = "ftp://ftp.patricbrc.org/genomes/$gid/$gid.PATRIC.gff";

    my $url = $api_url;
    # my $url = $ftp_url;
    my $out = curl_text($url);
    $out =~ s/^accn\|//gm;
    write_output($out, "$dir/$gid.gff");

    $api_url = "$data_url/genome_sequence/?eq(genome_id,$gid)&http_accept=application/sralign+dna+fasta&limit(25000)";
    $ftp_url = "ftp://ftp.patricbrc.org/genomes/$gid/$gid.fna";

    $url = $api_url;
    # $url = $ftp_url;
    my $out = curl_text($url);
    # $out = break_fasta_lines($out."\n");
    $out =~ s/\n+/\n/g;
    write_output($out, "$dir/$gid.fna");

    # snpEff data
    # $ftp_url = "ftp://ftp.patricbrc.org/genomes/$gid/$gid.PATRIC.gbf";
    # $url = $ftp_url;
    # my $out = curl_text($url);     
    # my $out = `curl $url`;
    # write_output($out, "$dir/genes.gbk") if $out;
    # my $has_gbk = $out ? 1 : 0;

    #Generate genbank file
<<<<<<< HEAD

    {
	my $api = P3DataAPI->new();
	my $gto = $api->gto_of($gid);
	$gto or die "Could not retreive GTO for $gid\n";
	$gto->destroy_to_file("$dir/$gid.gto");
	-f "$dir/$gid.gto" or die "Could not create $dir/$gid.gto from gto\n";
    }
    sysrun("rast_export_genome", "-i", "$dir/$gid.gto", "-o", "$dir/genes.gbk", "genbank");
=======
    sysrun("p3-gto", "$gid", "-o", "$dir/$gid.gto");
    sysrun("rast_export_genome", "-i", "$dir/$gid.gto/$gid.gto", "-o", "$dir/genes.gbk", "genbank");
>>>>>>> 64731385

    my $has_gbk = 0;    
    $has_gbk = 1 if -s "$dir/genes.gbk";

    return $has_gbk;
}

sub curl_text {
    my ($url) = @_;
    my @cmd = ("curl", curl_options(), $url);
    print STDERR join(" ", @cmd)."\n";
    my ($out) = run_cmd(\@cmd);
    return $out;
}

sub curl_json {
    my ($url) = @_;
    my $out = curl_text($url);
    my $hash = JSON::decode_json($out);
    return $hash;
}

sub curl_options {
    my @opts;
    my $token = get_token()->token;
    push(@opts, "-H", "Authorization: $token");
    push(@opts, "-H", "Content-Type: multipart/form-data");
    return @opts;
}

sub run_cmd {
    my ($cmd, $verbose) = @_;
    my ($out, $err);
    print STDERR "cmd = ", join(" ", @$cmd) . "\n\n" if $verbose;
    run($cmd, '>', \$out, '2>', \$err)
        or die "Error running cmd=@$cmd, stdout:\n$out\nstderr:\n$err\n";
    print STDERR "STDOUT:\n$out\n" if $verbose;
    print STDERR "STDERR:\n$err\n" if $verbose;
    return ($out, $err);
}

sub parse_bam_files {
    my ($tmpdir, $params) = @_;
    for my $lib (@{$params->{single_end_libs}}) {
        if ($lib->{read} =~ /(.*)\.bam$/) {
            my $input = $lib->{read};
            my $pe1 = "$1_R1.fq";
            my $pe2 = "$1_R2.fq";
            sysrun("samtools sort -n $input | samtools fastq -1 $pe1 -2 $pe2 -");
            if (-s $pe1 && -s $pe2) {
                push @{$params->{paired_end_libs}}, { read1 => $pe1, read2 => $pe2 };
            }
            $lib->{read} = undef;
        }
    }
    $params->{single_end_libs} = [ grep { defined($_->{read}) } @{$params->{single_end_libs}} ];
    return $params;
}

sub localize_params {
    my ($tmpdir, $params) = @_;
    for (@{$params->{paired_end_libs}}) {
        $_->{read1} = get_ws_file($tmpdir, $_->{read1}) if $_->{read1};
        $_->{read2} = get_ws_file($tmpdir, $_->{read2}) if $_->{read2};
    }
    for (@{$params->{single_end_libs}}) {
        $_->{read} = get_ws_file($tmpdir, $_->{read}) if $_->{read};
    }
    return $params;
}


sub count_params_files {
    my ($params) = @_;
    my $count = 0;
    if (ref($params->{paired_end_libs}))
    {
	$count += 2 * @{$params->{paired_end_libs}};
    }
    if (ref($params->{single_end_libs}))
    {
	$count += @{$params->{single_end_libs}};
    }
    if (ref($params->{srr_ids}))
    {
    $count += @{$params->{srr_ids}};
    }
    return $count;
}

sub get_ws {
    return $global_ws;
}

sub get_token {
    return $global_token;
}

sub get_ws_file {
    my ($tmpdir, $id) = @_;
    # return $id; # DEBUG
    my $ws = get_ws();
    my $token = get_token();

    my $base = basename($id);
    $base =~ s/\s/_/g;
    my $file = "$tmpdir/$base";
    # return $file; # DEBUG

    my $fh;
    open($fh, ">", $file) or die "Cannot open $file for writing: $!";

    print STDERR "GET WS => $tmpdir $base $id\n";

    eval {
	$ws->copy_files_to_handles(1, $token, [[$id, $fh]]);
    };
    if ($@)
    {
	die "ERROR getting file $id\n$@\n";
    }
    close($fh);

    return $file;
}

sub write_output {
    my ($string, $ofile) = @_;
    open(F, ">$ofile") or die "Could not open $ofile";
    print F $string;
    close(F);
}

sub verify_cmd {
    my ($cmd) = @_;
    print STDERR "verifying executable $cmd ...\n";
    system("which $cmd >/dev/null") == 0 or die "Command not found: $cmd\n";
}

sub sysrun { system(@_) == 0 or confess("Command FAILED: ". join(" ", @_)); }<|MERGE_RESOLUTION|>--- conflicted
+++ resolved
@@ -10,11 +10,9 @@
 use File::Basename;
 use File::Slurp;
 use JSON;
-<<<<<<< HEAD
 use P3DataAPI;
-=======
 use IPC::Run 'run';
->>>>>>> 64731385
+
 
 use Bio::KBase::AppService::AppConfig;
 use Bio::KBase::AppService::AppScript;
@@ -433,20 +431,18 @@
     # my $has_gbk = $out ? 1 : 0;
 
     #Generate genbank file
-<<<<<<< HEAD
-
     {
-	my $api = P3DataAPI->new();
-	my $gto = $api->gto_of($gid);
-	$gto or die "Could not retreive GTO for $gid\n";
-	$gto->destroy_to_file("$dir/$gid.gto");
-	-f "$dir/$gid.gto" or die "Could not create $dir/$gid.gto from gto\n";
+	  my $api = P3DataAPI->new();
+	  my $gto = $api->gto_of($gid);
+	  $gto or die "Could not retreive GTO for $gid\n";
+	  $gto->destroy_to_file("$dir/$gid.gto");
+	  -f "$dir/$gid.gto" or die "Could not create $dir/$gid.gto from gto\n";
     }
     sysrun("rast_export_genome", "-i", "$dir/$gid.gto", "-o", "$dir/genes.gbk", "genbank");
-=======
-    sysrun("p3-gto", "$gid", "-o", "$dir/$gid.gto");
-    sysrun("rast_export_genome", "-i", "$dir/$gid.gto/$gid.gto", "-o", "$dir/genes.gbk", "genbank");
->>>>>>> 64731385
+
+    # sysrun("p3-gto", "$gid", "-o", "$dir/$gid.gto");
+    # sysrun("rast_export_genome", "-i", "$dir/$gid.gto/$gid.gto", "-o", "$dir/genes.gbk", "genbank");
+
 
     my $has_gbk = 0;    
     $has_gbk = 1 if -s "$dir/genes.gbk";
